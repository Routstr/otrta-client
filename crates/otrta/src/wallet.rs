--- conflicted
+++ resolved
@@ -21,29 +21,14 @@
 ) -> Result<String, SendAmoundResponse> {
     let retry_count = retries.unwrap_or(3);
 
-    for attempt in 0..retry_count {
+    for _ in 0..retry_count {
         let option = LocalMultimintSendOptions {
             preferred_mint: Some(mint_url.to_string()),
             ..Default::default()
         };
 
-<<<<<<< HEAD
-        match wallet.send(amount as u64, option, db).await {
-            Ok(token_result) => {
-                return Ok(token_result);
-            }
-            Err(e) => {
-                if attempt == retry_count - 1 {
-                    return Err(SendAmoundResponse::Error(format!(
-                        "wallet: failed to generate token after {} attempts: {:?}",
-                        retry_count, e
-                    )));
-                }
-            }
-=======
         if let Ok(token_result) = wallet.send(amount as u64, option, db, api_key_id).await {
             return Ok(token_result);
->>>>>>> 124c6e6f
         }
     }
 
